--- conflicted
+++ resolved
@@ -1,15 +1,10 @@
 [workspace]
 members = [
     "multi_pong",
-<<<<<<< HEAD
     "rudp",
     "rudp_derive"
-]
-=======
-    "rudp"
 ]
 
 [profile.release]
 debug = true
-lto = "fat"
->>>>>>> d840dd8f
+lto = "fat"